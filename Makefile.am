# Link most objects in a library first so that timestamp.c can depend
# on that library and get regenerated only when it changes.
bin_PROGRAMS = adbx
noinst_LIBRARIES = libadbx.a
libadbx_a_SOURCES = \
	adb.c \
	adbenc.c \
	adbx.c \
<<<<<<< HEAD
	argv.c \
=======
>>>>>>> f2e317a2
	chat.c \
	child.c \
	cmd_shex.c \
	cmd_stub.c \
	core.c channel.c \
	dbg.c \
	ringbuf.c \
	termbits.c \
	util.c \
	xmkraw.c

adbx_SOURCES = timestamp.c
adbx_LDADD = libadbx.a

<<<<<<< HEAD
# Android demands PIC executables
if BUILD_STUB
AM_LDFLAGS = -flto
AM_CFLAGS =
# AM_CFLAGS += -fPIC -pie
# AM_LDFLAGS += -pie
endif

=======
>>>>>>> f2e317a2
AM_CPPFLAGS = -I.
BUILT_SOURCES = timestamp.c

stubs.o: $(STUB_BINARIES)
$(srcdir)/termbits.c: termnames.h
termnames.h: termnames.h.in termnames.sed
<<<<<<< HEAD
	$(SED) -Ef $(srcdir)/termnames.sed $< >$@
=======
	$(SED) -rf $(srcdir)/termnames.sed $< >$@
>>>>>>> f2e317a2

SUBDIRS = $(STUB_SUBDIRS)
DIST_SUBDIRS = $(STUB_SUBDIRS)
CLEANFILES = termnames.h timestamp.c timestamp.c.tmp

if !BUILD_STUB
adbx_SOURCES += stubs.s
timestamp.c: timestamp.c.in libadbx.a
	$(SED) -e "s/BUILD_TIME/`date +%s`/" $< > $@
else
dummy-update-timestamp:
	$(MAKE) -C .. timestamp.c
timestamp.c: dummy-update-timestamp
<<<<<<< HEAD
	cp -fp ../timestamp.c $@
=======
	cp -fup ../timestamp.c $@
>>>>>>> f2e317a2
endif

distclean-local:
	rm -rf toolchain<|MERGE_RESOLUTION|>--- conflicted
+++ resolved
@@ -6,10 +6,7 @@
 	adb.c \
 	adbenc.c \
 	adbx.c \
-<<<<<<< HEAD
 	argv.c \
-=======
->>>>>>> f2e317a2
 	chat.c \
 	child.c \
 	cmd_shex.c \
@@ -24,28 +21,18 @@
 adbx_SOURCES = timestamp.c
 adbx_LDADD = libadbx.a
 
-<<<<<<< HEAD
-# Android demands PIC executables
 if BUILD_STUB
 AM_LDFLAGS = -flto
 AM_CFLAGS =
-# AM_CFLAGS += -fPIC -pie
-# AM_LDFLAGS += -pie
 endif
 
-=======
->>>>>>> f2e317a2
 AM_CPPFLAGS = -I.
 BUILT_SOURCES = timestamp.c
 
 stubs.o: $(STUB_BINARIES)
 $(srcdir)/termbits.c: termnames.h
 termnames.h: termnames.h.in termnames.sed
-<<<<<<< HEAD
 	$(SED) -Ef $(srcdir)/termnames.sed $< >$@
-=======
-	$(SED) -rf $(srcdir)/termnames.sed $< >$@
->>>>>>> f2e317a2
 
 SUBDIRS = $(STUB_SUBDIRS)
 DIST_SUBDIRS = $(STUB_SUBDIRS)
@@ -59,11 +46,7 @@
 dummy-update-timestamp:
 	$(MAKE) -C .. timestamp.c
 timestamp.c: dummy-update-timestamp
-<<<<<<< HEAD
 	cp -fp ../timestamp.c $@
-=======
-	cp -fup ../timestamp.c $@
->>>>>>> f2e317a2
 endif
 
 distclean-local:
